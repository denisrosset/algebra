package algebra
package ring

import scala.{ specialized => sp }
import scala.annotation.tailrec

trait AdditiveSemigroup[@sp(Int, Long, Float, Double) A] extends Any with Serializable {
  def additive: Semigroup[A] = new Semigroup[A] {
    def combine(x: A, y: A): A = plus(x, y)
  }

  def plus(x: A, y: A): A

  def sumN(a: A, n: Int): A =
    if (n > 0) positiveSumN(a, n)
    else throw new IllegalArgumentException("Illegal non-positive exponent to sumN: %s" format n)

  protected[this] def positiveSumN(a: A, n: Int): A = {
    @tailrec def loop(b: A, k: Int, extra: A): A =
      if (k == 1) plus(b, extra) else {
        val x = if ((k & 1) == 1) plus(b, extra) else extra
        loop(plus(b, b), k >>> 1, x)
      }
    if (n == 1) a else loop(a, n - 1, a)
  }

  /**
   * Given a sequence of `as`, combine them and return the total.
   *
   * If the sequence is empty, returns None. Otherwise, returns Some(total).
   */
  def trySum(as: TraversableOnce[A]): Option[A] =
    as.reduceOption(plus)
}

trait AdditiveCommutativeSemigroup[@sp(Int, Long, Float, Double) A] extends Any with AdditiveSemigroup[A] {
  override def additive: CommutativeSemigroup[A] = new CommutativeSemigroup[A] {
    def combine(x: A, y: A): A = plus(x, y)
  }
}

trait AdditiveMonoid[@sp(Int, Long, Float, Double) A] extends Any with AdditiveSemigroup[A] {
  override def additive: Monoid[A] = new Monoid[A] {
    def empty = zero
    def combine(x: A, y: A): A = plus(x, y)
  }

  def zero: A

  /**
    * Tests if `a` is zero.
    */
  def isZero(a: A)(implicit ev: Eq[A]): Boolean = ev.eqv(a, zero)

  override def sumN(a: A, n: Int): A =
    if (n > 0) positiveSumN(a, n)
    else if (n == 0) zero
    else throw new IllegalArgumentException("Illegal negative exponent to sumN: %s" format n)

  /**
   * Given a sequence of `as`, compute the sum.
   */
  def sum(as: TraversableOnce[A]): A =
    as.foldLeft(zero)(plus)
}

trait AdditiveCommutativeMonoid[@sp(Int, Long, Float, Double) A] extends Any with AdditiveMonoid[A] with AdditiveCommutativeSemigroup[A] {
  override def additive: CommutativeMonoid[A] = new CommutativeMonoid[A] {
    def empty = zero
    def combine(x: A, y: A): A = plus(x, y)
  }
}

trait AdditiveGroup[@sp(Int, Long, Float, Double) A] extends Any with AdditiveMonoid[A] {
  override def additive: Group[A] = new Group[A] {
    def empty = zero
    def combine(x: A, y: A): A = plus(x, y)
    override def remove(x: A, y: A): A = minus(x, y)
    def inverse(x: A): A = negate(x)
  }

  def negate(x: A): A
  def minus(x: A, y: A): A = plus(x, negate(y))

  override def sumN(a: A, n: Int): A =
    if (n > 0) positiveSumN(a, n)
    else if (n == 0) zero
    else if (n == Int.MinValue) positiveSumN(negate(plus(a, a)), 1073741824)
    else positiveSumN(negate(a), -n)
}

trait AdditiveCommutativeGroup[@sp(Int, Long, Float, Double) A] extends Any with AdditiveGroup[A] with AdditiveCommutativeMonoid[A] {
  override def additive: CommutativeGroup[A] = new CommutativeGroup[A] {
    def empty = zero
    def combine(x: A, y: A): A = plus(x, y)
    override def remove(x: A, y: A): A = minus(x, y)
    def inverse(x: A): A = negate(x)
  }
}

trait AdditiveSemigroupFunctions {
<<<<<<< HEAD
  def plus[@sp(Int, Long, Float, Double) A](x: A, y: A)(implicit ev: AdditiveSemigroup[A]): A =
=======
  def isCommutative[A](implicit ev: AdditiveSemigroup[A]): Boolean =
    ev.isInstanceOf[AdditiveCommutativeSemigroup[_]]

  def plus[@sp(Byte, Short, Int, Long, Float, Double) A](x: A, y: A)(implicit ev: AdditiveSemigroup[A]): A =
>>>>>>> 34247998
    ev.plus(x, y)

  def sumN[@sp(Int, Long, Float, Double) A](a: A, n: Int)(implicit ev: AdditiveSemigroup[A]): A =
    ev.sumN(a, n)

  def trySum[@sp(Int, Long, Float, Double) A](as: TraversableOnce[A])(implicit ev: AdditiveSemigroup[A]): Option[A] =
    ev.trySum(as)
}

trait AdditiveMonoidFunctions extends AdditiveSemigroupFunctions {
  def zero[@sp(Int, Long, Float, Double) A](implicit ev: AdditiveMonoid[A]): A =
    ev.zero

  def isZero[@sp(Int, Long, Float, Double) A](a: A)(implicit ev0: AdditiveMonoid[A], ev1: Eq[A]): Boolean =
    ev0.isZero(a)

  def sum[@sp(Int, Long, Float, Double) A](as: TraversableOnce[A])(implicit ev: AdditiveMonoid[A]): A =
    ev.sum(as)
}

trait AdditiveGroupFunctions extends AdditiveMonoidFunctions {
  def negate[@sp(Int, Long, Float, Double) A](x: A)(implicit ev: AdditiveGroup[A]): A =
    ev.negate(x)
  def minus[@sp(Int, Long, Float, Double) A](x: A, y: A)(implicit ev: AdditiveGroup[A]): A =
    ev.minus(x, y)
}

object AdditiveSemigroup extends AdditiveSemigroupFunctions {
  @inline final def apply[A](implicit ev: AdditiveSemigroup[A]): AdditiveSemigroup[A] = ev
}

object AdditiveCommutativeSemigroup extends AdditiveSemigroupFunctions {
  @inline final def apply[A](implicit ev: AdditiveCommutativeSemigroup[A]): AdditiveCommutativeSemigroup[A] = ev
}

object AdditiveMonoid extends AdditiveMonoidFunctions {
  @inline final def apply[A](implicit ev: AdditiveMonoid[A]): AdditiveMonoid[A] = ev
}

object AdditiveCommutativeMonoid extends AdditiveMonoidFunctions {
  @inline final def apply[A](implicit ev: AdditiveCommutativeMonoid[A]): AdditiveCommutativeMonoid[A] = ev
}

object AdditiveGroup extends AdditiveGroupFunctions {
  @inline final def apply[A](implicit ev: AdditiveGroup[A]): AdditiveGroup[A] = ev
}

object AdditiveCommutativeGroup extends AdditiveGroupFunctions {
  @inline final def apply[A](implicit ev: AdditiveCommutativeGroup[A]): AdditiveCommutativeGroup[A] = ev
}<|MERGE_RESOLUTION|>--- conflicted
+++ resolved
@@ -99,14 +99,10 @@
 }
 
 trait AdditiveSemigroupFunctions {
-<<<<<<< HEAD
-  def plus[@sp(Int, Long, Float, Double) A](x: A, y: A)(implicit ev: AdditiveSemigroup[A]): A =
-=======
   def isCommutative[A](implicit ev: AdditiveSemigroup[A]): Boolean =
     ev.isInstanceOf[AdditiveCommutativeSemigroup[_]]
 
-  def plus[@sp(Byte, Short, Int, Long, Float, Double) A](x: A, y: A)(implicit ev: AdditiveSemigroup[A]): A =
->>>>>>> 34247998
+  def plus[@sp(Int, Long, Float, Double) A](x: A, y: A)(implicit ev: AdditiveSemigroup[A]): A =
     ev.plus(x, y)
 
   def sumN[@sp(Int, Long, Float, Double) A](a: A, n: Int)(implicit ev: AdditiveSemigroup[A]): A =
