package algebra

import lattice.{ MeetSemilattice, JoinSemilattice }

import scala.{specialized => sp}


/**
 * Semilattices are commutative semigroups whose operation
 * (i.e. combine) is also idempotent.
 */
<<<<<<< HEAD
trait Semilattice[@sp(Int, Long, Float, Double) A] extends Any with CommutativeSemigroup[A] { self =>
=======
trait Semilattice[@sp(Boolean, Byte, Short, Int, Long, Float, Double) A] extends Any
  with Band[A]
  with CommutativeSemigroup[A] { self =>
>>>>>>> 34247998

  /**
   * Given Eq[A], return a PartialOrder[A] using the `combine`
   * operator to determine the partial ordering. This method assumes
   * `combine` functions as `meet` (that is, as a lower bound).
   *
   * This method returns:
   *
   *    0.0 if x = y
   *   -1.0 if x = combine(x, y)
   *    1.0 if y = combine(x, y)
   *    NaN otherwise
   */
  def asMeetPartialOrder(implicit ev: Eq[A]): PartialOrder[A] =
    new PartialOrder[A] {
      def partialCompare(x: A, y: A): Double =
        if (ev.eqv(x, y)) 0.0 else {
          val z = self.combine(x, y)
          if (ev.eqv(x, z)) -1.0 else if (ev.eqv(y, z)) 1.0 else Double.NaN
        }
    }

  /**
   * Given Eq[A], return a PartialOrder[A] using the `combine`
   * operator to determine the partial ordering. This method assumes
   * `combine` functions as `join` (that is, as an upper bound).
   *
   * This method returns:
   *
   *    0.0 if x = y
   *   -1.0 if y = combine(x, y)
   *    1.0 if x = combine(x, y)
   *    NaN otherwise
   */
  def asJoinPartialOrder(implicit ev: Eq[A]): PartialOrder[A] =
    new PartialOrder[A] {
      def partialCompare(x: A, y: A): Double =
        if (ev.eqv(x, y)) 0.0 else {
          val z = self.combine(x, y)
          if (ev.eqv(y, z)) -1.0 else if (ev.eqv(x, z)) 1.0 else Double.NaN
        }
    }

  def asMeetSemilattice: MeetSemilattice[A] =
    new MeetSemilattice[A] {
      def meet(x: A, y: A): A = self.combine(x, y)
    }

  def asJoinSemilattice: JoinSemilattice[A] =
    new JoinSemilattice[A] {
      def join(x: A, y: A): A = self.combine(x, y)
    }
}

object Semilattice {

  /**
   * Access an implicit `Semilattice[A]`.
   */
  @inline final def apply[@sp(Int, Long, Float, Double) A](implicit ev: Semilattice[A]): Semilattice[A] = ev
}<|MERGE_RESOLUTION|>--- conflicted
+++ resolved
@@ -9,13 +9,9 @@
  * Semilattices are commutative semigroups whose operation
  * (i.e. combine) is also idempotent.
  */
-<<<<<<< HEAD
-trait Semilattice[@sp(Int, Long, Float, Double) A] extends Any with CommutativeSemigroup[A] { self =>
-=======
-trait Semilattice[@sp(Boolean, Byte, Short, Int, Long, Float, Double) A] extends Any
+trait Semilattice[@sp(Int, Long, Float, Double) A] extends Any
   with Band[A]
   with CommutativeSemigroup[A] { self =>
->>>>>>> 34247998
 
   /**
    * Given Eq[A], return a PartialOrder[A] using the `combine`
