--- conflicted
+++ resolved
@@ -7,17 +7,7 @@
  *
  * A semigroup is commutative if for all x and y, x |+| y === y |+| x.
  */
-<<<<<<< HEAD
-trait CommutativeSemigroup[@sp(Int, Long, Float, Double) A] extends Any with Semigroup[A] {
-
-  /**
-   * CommutativeSemigroup is guaranteed to be commutative.
-   */
-  override def isCommutative: Boolean = true
-}
-=======
-trait CommutativeSemigroup[@sp(Boolean, Byte, Short, Int, Long, Float, Double) A] extends Any with Semigroup[A]
->>>>>>> 34247998
+trait CommutativeSemigroup[@sp(Int, Long, Float, Double) A] extends Any with Semigroup[A]
 
 object CommutativeSemigroup extends SemigroupFunctions {
 
