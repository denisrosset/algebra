--- conflicted
+++ resolved
@@ -8,21 +8,16 @@
 package object bigInt extends BigIntInstances
 
 trait BigIntInstances extends cats.kernel.instances.BigIntInstances {
-  private val instance: TruncatedDivision[BigInt] with CommutativeRing[BigInt] =
-    new BigIntAlgebra
+  private val instance: BigIntAlgebra = new BigIntAlgebra
 
-  implicit def bigIntAlgebra: CommutativeRing[BigInt] = instance
+  implicit def bigIntAlgebra: EuclideanRing[BigInt] = instance
 
   implicit def bigIntTruncatedDivision: TruncatedDivision[BigInt] = instance
 }
 
-<<<<<<< HEAD
-class BigIntAlgebra extends CommutativeRing[BigInt] with TruncatedDivision.forCommutativeRing[BigInt] with Serializable {
+class BigIntAlgebra extends EuclideanRing[BigInt] with TruncatedDivision.forCommutativeRing[BigInt] with Serializable {
 
   override def compare(x: BigInt, y: BigInt): Int = x.compare(y)
-=======
-class BigIntAlgebra extends EuclideanRing[BigInt] with Serializable {
->>>>>>> 2dcac5e6
 
   val zero: BigInt = BigInt(0)
   val one: BigInt = BigInt(1)
@@ -38,11 +33,10 @@
   override def fromInt(n: Int): BigInt = BigInt(n)
   override def fromBigInt(n: BigInt): BigInt = n
 
-<<<<<<< HEAD
   def tquot(x: BigInt, y: BigInt): BigInt = x / y
   def tmod(x: BigInt, y: BigInt): BigInt = x % y
   override def tquotmod(x: BigInt, y: BigInt): (BigInt, BigInt) = x /% y
-=======
+
   override def lcm(a: BigInt, b: BigInt)(implicit ev: Eq[BigInt]): BigInt =
     if (a.signum == 0 || b.signum == 0) zero else (a / a.gcd(b)) * b
   override def gcd(a: BigInt, b: BigInt)(implicit ev: Eq[BigInt]): BigInt = a.gcd(b)
@@ -70,5 +64,4 @@
     else rt - b
   }
 
->>>>>>> 2dcac5e6
 }