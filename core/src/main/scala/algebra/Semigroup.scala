--- conflicted
+++ resolved
@@ -51,10 +51,7 @@
       case None => y
     }
 
-<<<<<<< HEAD
-  def combineN[@sp(Int, Long, Float, Double) A](a: A, n: Int)(implicit ev: Semigroup[A]): A =
-=======
-  def maybeCombine[@sp(Boolean, Byte, Short, Int, Long, Float, Double) A](x: A, oy: Option[A])(implicit ev: Semigroup[A]): A =
+  def maybeCombine[@sp(Int, Long, Float, Double) A](x: A, oy: Option[A])(implicit ev: Semigroup[A]): A =
     oy match {
       case Some(y) => ev.combine(x, y)
       case None => x
@@ -66,8 +63,7 @@
   def isIdempotent[A](implicit ev: Semigroup[A]): Boolean =
     ev.isInstanceOf[Band[_]]
 
-  def combineN[@sp(Boolean, Byte, Short, Int, Long, Float, Double) A](a: A, n: Int)(implicit ev: Semigroup[A]): A =
->>>>>>> 34247998
+  def combineN[@sp(Int, Long, Float, Double) A](a: A, n: Int)(implicit ev: Semigroup[A]): A =
     ev.combineN(a, n)
 
   def combineAllOption[@sp(Int, Long, Float, Double) A](as: TraversableOnce[A])(implicit ev: Semigroup[A]): Option[A] =
